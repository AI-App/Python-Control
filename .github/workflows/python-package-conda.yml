name: Conda-based pytest

on: [push, pull_request]

jobs:
  test-linux:
    runs-on: ubuntu-latest

    strategy:
      max-parallel: 5
      matrix:
        python-version: [3.6, 3.9]
        slycot: ["", "conda"]
        array-and-matrix: [0]
        include:
          - python-version: 3.9
            slycot: conda
            array-and-matrix: 1

    steps:
    - uses: actions/checkout@v2

    - name: Install dependencies
      run: |
        # Set up conda
        echo $CONDA/bin >> $GITHUB_PATH
        conda create -q -n test-environment python=${{matrix.python-version}}
        source $CONDA/bin/activate test-environment

        # Set up (virtual) X11
        sudo apt install -y xvfb

        # Install test tools
        conda install pip coverage pytest
<<<<<<< HEAD
        conda install -c conda-forge pytest-cov
=======
        pip install coveralls
>>>>>>> b7b696fa

        # Install python-control dependencies
        conda install numpy matplotlib scipy
        if [[ '${{matrix.slycot}}' == 'conda' ]]; then
          conda install -c conda-forge slycot
        fi

    - name: Test with pytest
      env:
        PYTHON_CONTROL_ARRAY_AND_MATRIX: ${{ matrix.array-and-matrix }}
      run: |
        source $CONDA/bin/activate test-environment
        # Use xvfb-run instead of pytest-xvfb to get proper mpl backend
<<<<<<< HEAD
        # See https://github.com/python-control/python-control/pull/504
        xvfb-run --auto-servernum pytest control/tests
=======
        # Use coverage instead of pytest-cov to get .coverage file
        # See https://github.com/python-control/python-control/pull/504
        xvfb-run --auto-servernum coverage run -m pytest control/tests

    - name: Coveralls parallel
      # https://github.com/coverallsapp/github-action
      uses: AndreMiras/coveralls-python-action@develop
      with:
        parallel: true

  coveralls:
    name: coveralls completion
    needs: test-linux
    runs-on: ubuntu-latest
    steps:
    - name: Coveralls Finished
      uses: AndreMiras/coveralls-python-action@develop
      with:
        parallel-finished: true
>>>>>>> b7b696fa
<|MERGE_RESOLUTION|>--- conflicted
+++ resolved
@@ -32,11 +32,7 @@
 
         # Install test tools
         conda install pip coverage pytest
-<<<<<<< HEAD
-        conda install -c conda-forge pytest-cov
-=======
         pip install coveralls
->>>>>>> b7b696fa
 
         # Install python-control dependencies
         conda install numpy matplotlib scipy
@@ -50,10 +46,6 @@
       run: |
         source $CONDA/bin/activate test-environment
         # Use xvfb-run instead of pytest-xvfb to get proper mpl backend
-<<<<<<< HEAD
-        # See https://github.com/python-control/python-control/pull/504
-        xvfb-run --auto-servernum pytest control/tests
-=======
         # Use coverage instead of pytest-cov to get .coverage file
         # See https://github.com/python-control/python-control/pull/504
         xvfb-run --auto-servernum coverage run -m pytest control/tests
@@ -72,5 +64,4 @@
     - name: Coveralls Finished
       uses: AndreMiras/coveralls-python-action@develop
       with:
-        parallel-finished: true
->>>>>>> b7b696fa
+        parallel-finished: true