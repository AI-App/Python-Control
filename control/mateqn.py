""" mateqn.py

Matrix equation solvers (Lyapunov, Riccati)

Implementation of the functions lyap, dlyap, care and dare
for solution of Lyapunov and Riccati equations. """

# Python 3 compatability (needs to go here)
from __future__ import print_function

"""Copyright (c) 2011, All rights reserved.

Redistribution and use in source and binary forms, with or without
modification, are permitted provided that the following conditions
are met:

1. Redistributions of source code must retain the above copyright
   notice, this list of conditions and the following disclaimer.

2. Redistributions in binary form must reproduce the above copyright
   notice, this list of conditions and the following disclaimer in the
   documentation and/or other materials provided with the distribution.

3. Neither the name of the project author nor the names of its
   contributors may be used to endorse or promote products derived
   from this software without specific prior written permission.

THIS SOFTWARE IS PROVIDED BY THE COPYRIGHT HOLDERS AND CONTRIBUTORS
"AS IS" AND ANY EXPRESS OR IMPLIED WARRANTIES, INCLUDING, BUT NOT
LIMITED TO, THE IMPLIED WARRANTIES OF MERCHANTABILITY AND FITNESS
FOR A PARTICULAR PURPOSE ARE DISCLAIMED.  IN NO EVENT SHALL CALTECH
OR THE CONTRIBUTORS BE LIABLE FOR ANY DIRECT, INDIRECT, INCIDENTAL,
SPECIAL, EXEMPLARY, OR CONSEQUENTIAL DAMAGES (INCLUDING, BUT NOT
LIMITED TO, PROCUREMENT OF SUBSTITUTE GOODS OR SERVICES; LOSS OF
USE, DATA, OR PROFITS; OR BUSINESS INTERRUPTION) HOWEVER CAUSED AND
ON ANY THEORY OF LIABILITY, WHETHER IN CONTRACT, STRICT LIABILITY,
OR TORT (INCLUDING NEGLIGENCE OR OTHERWISE) ARISING IN ANY WAY OUT
OF THE USE OF THIS SOFTWARE, EVEN IF ADVISED OF THE POSSIBILITY OF
SUCH DAMAGE.

Author: Bjorn Olofsson
"""

from numpy.linalg import inv
from scipy import shape, size, asarray, asmatrix, copy, zeros, eye, dot
from scipy.linalg import eigvals, solve_discrete_are
from .exception import ControlSlycot, ControlArgument

#### Lyapunov equation solvers lyap and dlyap

def lyap(A,Q,C=None,E=None):
    """ X = lyap(A,Q) solves the continuous-time Lyapunov equation

        :math:`A X + X A^T + Q = 0`

    where A and Q are square matrices of the same dimension.
    Further, Q must be symmetric.

    X = lyap(A,Q,C) solves the Sylvester equation

        :math:`A X + X Q + C = 0`

    where A and Q are square matrices.

    X = lyap(A,Q,None,E) solves the generalized continuous-time
    Lyapunov equation

        :math:`A X E^T + E X A^T + Q = 0`

    where Q is a symmetric matrix and A, Q and E are square matrices
    of the same dimension. """

    # Make sure we have access to the right slycot routines
    try:
        from slycot import sb03md
    except ImportError:
        raise ControlSlycot("can't find slycot module 'sb03md'")

    try:
        from slycot import sb04md
    except ImportError:
        raise ControlSlycot("can't find slycot module 'sb04md'")

    # Reshape 1-d arrays
    if len(shape(A)) == 1:
        A = A.reshape(1,A.size)

    if len(shape(Q)) == 1:
        Q = Q.reshape(1,Q.size)

    if C is not None and len(shape(C)) == 1:
        C = C.reshape(1,C.size)

    if E is not None and len(shape(E)) == 1:
        E = E.reshape(1,E.size)

    # Determine main dimensions
    if size(A) == 1:
        n = 1
    else:
        n = size(A,0)

    if size(Q) == 1:
        m = 1
    else:
        m = size(Q,0)

    # Solve standard Lyapunov equation
    if C is None and E is None:
        # Check input data for consistency
        if shape(A) != shape(Q):
            raise ControlArgument("A and Q must be matrices of identical \
                                sizes.")

        if size(A) > 1 and shape(A)[0] != shape(A)[1]:
            raise ControlArgument("A must be a quadratic matrix.")

        if size(Q) > 1 and shape(Q)[0] != shape(Q)[1]:
            raise ControlArgument("Q must be a quadratic matrix.")

        if not (asarray(Q) == asarray(Q).T).all():
            raise ControlArgument("Q must be a symmetric matrix.")

        # Solve the Lyapunov equation by calling Slycot function sb03md
        try:
            X,scale,sep,ferr,w = sb03md(n,-Q,A,eye(n,n),'C',trana='T')
        except ValueError as ve:
            if ve.info < 0:
                e = ValueError(ve.message)
                e.info = ve.info
            elif ve.info == n+1:
                e = ValueError("The matrix A and -A have common or very \
                    close eigenvalues.")
                e.info = ve.info
            else:
                e = ValueError("The QR algorithm failed to compute all \
                    the eigenvalues (see LAPACK Library routine DGEES).")
                e.info = ve.info
            raise e

    # Solve the Sylvester equation
    elif C is not None and E is None:
        # Check input data for consistency
        if size(A) > 1 and shape(A)[0] != shape(A)[1]:
            raise ControlArgument("A must be a quadratic matrix.")

        if size(Q) > 1 and shape(Q)[0] != shape(Q)[1]:
            raise ControlArgument("Q must be a quadratic matrix.")

        if (size(C) > 1 and shape(C)[0] != n) or \
            (size(C) > 1 and shape(C)[1] != m) or \
            (size(C) == 1 and size(A) != 1) or (size(C) == 1 and size(Q) != 1):
            raise ControlArgument("C matrix has incompatible dimensions.")

        # Solve the Sylvester equation by calling the Slycot function sb04md
        try:
            X = sb04md(n,m,A,Q,-C)
        except ValueError as ve:
            if ve.info < 0:
                e = ValueError(ve.message)
                e.info = ve.info
            elif ve.info > m:
                e = ValueError("A singular matrix was encountered whilst \
                    solving for the %i-th column of matrix X." % ve.info-m)
                e.info = ve.info
            else:
                e = ValueError("The QR algorithm failed to compute all the \
                    eigenvalues (see LAPACK Library routine DGEES).")
                e.info = ve.info
            raise e

    # Solve the generalized Lyapunov equation
    elif C is None and E is not None:
        # Check input data for consistency
        if (size(Q) > 1 and shape(Q)[0] != shape(Q)[1]) or \
            (size(Q) > 1 and shape(Q)[0] != n) or \
            (size(Q) == 1 and n > 1):
            raise ControlArgument("Q must be a square matrix with the same \
                dimension as A.")

        if (size(E) > 1 and shape(E)[0] != shape(E)[1]) or \
            (size(E) > 1 and shape(E)[0] != n) or \
            (size(E) == 1 and n > 1):
            raise ControlArgument("E must be a square matrix with the same \
                dimension as A.")

        if not (asarray(Q) == asarray(Q).T).all():
            raise ControlArgument("Q must be a symmetric matrix.")

        # Make sure we have access to the write slicot routine
        try:
            from slycot import sg03ad
        except ImportError:
            raise ControlSlycot("can't find slycot module 'sg03ad'")

        # Solve the generalized Lyapunov equation by calling Slycot
        # function sg03ad
        try:
            A,E,Q,Z,X,scale,sep,ferr,alphar,alphai,beta = \
                sg03ad('C','B','N','T','L',n,A,E,eye(n,n),eye(n,n),-Q)
        except ValueError as ve:
            if ve.info < 0 or ve.info > 4:
                e = ValueError(ve.message)
                e.info = ve.info
            elif ve.info == 1:
                e = ValueError("The matrix contained in the upper \
                                Hessenberg part of the array A is not in \
                                upper quasitriangular form")
                e.info = ve.info
            elif ve.info == 2:
                e = ValueError("The pencil A - lambda * E cannot be \
                                reduced to generalized Schur form: LAPACK \
                                routine DGEGS has failed to converge")
                e.info = ve.info
            elif ve.info == 4:
                e = ValueError("The pencil A - lambda * E has a \
                                degenerate pair of eigenvalues. That is, \
                                lambda_i = lambda_j for some i and j, where \
                                lambda_i and lambda_j are eigenvalues of \
                                A - lambda * E. Hence, the equation is \
                                singular;  perturbed values were \
                                used to solve the equation (but the matrices \
                                A and E are unchanged)")
                e.info = ve.info
            raise e
    # Invalid set of input parameters
    else:
        raise ControlArgument("Invalid set of input parameters")

    return X


def dlyap(A,Q,C=None,E=None):
    """ dlyap(A,Q) solves the discrete-time Lyapunov equation

        :math:`A X A^T - X + Q = 0`

    where A and Q are square matrices of the same dimension. Further
    Q must be symmetric.

    dlyap(A,Q,C) solves the Sylvester equation

        :math:`A X Q^T - X + C = 0`

    where A and Q are square matrices.

    dlyap(A,Q,None,E) solves the generalized discrete-time Lyapunov
    equation

        :math:`A X A^T - E X E^T + Q = 0`

    where Q is a symmetric matrix and A, Q and E are square matrices
    of the same dimension. """

    # Make sure we have access to the right slycot routines
    try:
        from slycot import sb03md
    except ImportError:
        raise ControlSlycot("can't find slycot module 'sb03md'")

    try:
        from slycot import sb04qd
    except ImportError:
        raise ControlSlycot("can't find slycot module 'sb04qd'")

    try:
        from slycot import sg03ad
    except ImportError:
        raise ControlSlycot("can't find slycot module 'sg03ad'")

    # Reshape 1-d arrays
    if len(shape(A)) == 1:
        A = A.reshape(1,A.size)

    if len(shape(Q)) == 1:
        Q = Q.reshape(1,Q.size)

    if C is not None and len(shape(C)) == 1:
        C = C.reshape(1,C.size)

    if E is not None and len(shape(E)) == 1:
        E = E.reshape(1,E.size)

    # Determine main dimensions
    if size(A) == 1:
        n = 1
    else:
        n = size(A,0)

    if size(Q) == 1:
        m = 1
    else:
        m = size(Q,0)

    # Solve standard Lyapunov equation
    if C is None and E is None:
        # Check input data for consistency
        if shape(A) != shape(Q):
            raise ControlArgument("A and Q must be matrices of identical \
                                 sizes.")

        if size(A) > 1 and shape(A)[0] != shape(A)[1]:
            raise ControlArgument("A must be a quadratic matrix.")

        if size(Q) > 1 and shape(Q)[0] != shape(Q)[1]:
            raise ControlArgument("Q must be a quadratic matrix.")

        if not (asarray(Q) == asarray(Q).T).all():
            raise ControlArgument("Q must be a symmetric matrix.")

        # Solve the Lyapunov equation by calling the Slycot function sb03md
        try:
            X,scale,sep,ferr,w = sb03md(n,-Q,A,eye(n,n),'D',trana='T')
        except ValueError as ve:
            if ve.info < 0:
                e = ValueError(ve.message)
                e.info = ve.info
            else:
                e = ValueError("The QR algorithm failed to compute all the \
                    eigenvalues (see LAPACK Library routine DGEES).")
                e.info = ve.info
            raise e

    # Solve the Sylvester equation
    elif C is not None and E is None:
        # Check input data for consistency
        if size(A) > 1 and shape(A)[0] != shape(A)[1]:
            raise ControlArgument("A must be a quadratic matrix")

        if size(Q) > 1 and shape(Q)[0] != shape(Q)[1]:
            raise ControlArgument("Q must be a quadratic matrix")

        if (size(C) > 1 and shape(C)[0] != n) or \
            (size(C) > 1 and shape(C)[1] != m) or \
            (size(C) == 1 and size(A) != 1) or (size(C) == 1 and size(Q) != 1):
            raise ControlArgument("C matrix has incompatible dimensions")

        # Solve the Sylvester equation by calling Slycot function sb04qd
        try:
            X = sb04qd(n,m,-A,asarray(Q).T,C)
        except ValueError as ve:
            if ve.info < 0:
                e = ValueError(ve.message)
                e.info = ve.info
            elif ve.info > m:
                e = ValueError("A singular matrix was encountered whilst \
                    solving for the %i-th column of matrix X." % ve.info-m)
                e.info = ve.info
            else:
                e = ValueError("The QR algorithm failed to compute all the \
                    eigenvalues (see LAPACK Library routine DGEES)")
                e.info = ve.info
            raise e

    # Solve the generalized Lyapunov equation
    elif C is None and E is not None:
        # Check input data for consistency
        if (size(Q) > 1 and shape(Q)[0] != shape(Q)[1]) or \
            (size(Q) > 1 and shape(Q)[0] != n) or \
            (size(Q) == 1 and n > 1):
            raise ControlArgument("Q must be a square matrix with the same \
                dimension as A.")

        if (size(E) > 1 and shape(E)[0] != shape(E)[1]) or \
            (size(E) > 1 and shape(E)[0] != n) or \
            (size(E) == 1 and n > 1):
            raise ControlArgument("E must be a square matrix with the same \
                dimension as A.")

        if not (asarray(Q) == asarray(Q).T).all():
            raise ControlArgument("Q must be a symmetric matrix.")

        # Solve the generalized Lyapunov equation by calling Slycot
        # function sg03ad
        try:
            A,E,Q,Z,X,scale,sep,ferr,alphar,alphai,beta = \
                sg03ad('D','B','N','T','L',n,A,E,eye(n,n),eye(n,n),-Q)
        except ValueError as ve:
            if ve.info < 0 or ve.info > 4:
                e = ValueError(ve.message)
                e.info = ve.info
            elif ve.info == 1:
                e = ValueError("The matrix contained in the upper \
                                Hessenberg part of the array A is not in \
                                upper quasitriangular form")
                e.info = ve.info
            elif ve.info == 2:
                e = ValueError("The pencil A - lambda * E cannot be \
                                reduced to generalized Schur form: LAPACK \
                                routine DGEGS has failed to converge")
                e.info = ve.info
            elif ve.info == 3:
                e = ValueError("The pencil A - lambda * E has a \
                                pair of reciprocal eigenvalues. That is, \
                                lambda_i = 1/lambda_j for some i and j, \
                                where  lambda_i and lambda_j are eigenvalues \
                                of A - lambda * E. Hence, the equation is \
                                singular;  perturbed values were \
                                used to solve the equation (but the \
                                matrices A and E are unchanged)")
                e.info = ve.info
            raise e
    # Invalid set of input parameters
    else:
        raise ControlArgument("Invalid set of input parameters")

    return X



#### Riccati equation solvers care and dare

def care(A,B,Q,R=None,S=None,E=None):
    """ (X,L,G) = care(A,B,Q,R=None) solves the continuous-time algebraic Riccati
    equation

<<<<<<< HEAD
        :math:`A^T X + X A - X B B^T X + Q = 0`
=======
        A^T X + X A - X B R^-1 B^T X + Q = 0
>>>>>>> 770c4d74

    where A and Q are square matrices of the same dimension. Further,
    Q and R are a symmetric matrices. If R is None, it is set to the
    identity matrix. The function returns the solution X, the gain
    matrix G = B^T X and the closed loop eigenvalues L, i.e., the
    eigenvalues of A - B G.

    (X,L,G) = care(A,B,Q,R,S,E) solves the generalized continuous-time
    algebraic Riccati equation

        :math:`A^T X E + E^T X A - (E^T X B + S) R^{-1} (B^T X E + S^T) + Q = 0`

    where A, Q and E are square matrices of the same
    dimension. Further, Q and R are symmetric matrices. If R is None,
    it is set to the identity matrix. The function returns the
    solution X, the gain matrix G = R^-1 (B^T X E + S^T) and the
    closed loop eigenvalues L, i.e., the eigenvalues of A - B G , E."""

    # Make sure we can import required slycot routine
    try:
        from slycot import sb02md
    except ImportError:
        raise ControlSlycot("can't find slycot module 'sb02md'")

    try:
        from slycot import sb02mt
    except ImportError:
        raise ControlSlycot("can't find slycot module 'sb02mt'")

    # Make sure we can find the required slycot routine
    try:
        from slycot import sg02ad
    except ImportError:
        raise ControlSlycot("can't find slycot module 'sg02ad'")

    # Reshape 1-d arrays
    if len(shape(A)) == 1:
        A = A.reshape(1,A.size)

    if len(shape(B)) == 1:
        B = B.reshape(1,B.size)

    if len(shape(Q)) == 1:
        Q = Q.reshape(1,Q.size)

    if R is not None and len(shape(R)) == 1:
        R = R.reshape(1,R.size)

    if S is not None and len(shape(S)) == 1:
        S = S.reshape(1,S.size)

    if E is not None and len(shape(E)) == 1:
        E = E.reshape(1,E.size)

    # Determine main dimensions
    if size(A) == 1:
        n = 1
    else:
        n = size(A,0)

    if size(B) == 1:
        m = 1
    else:
        m = size(B,1)
    if R is None:
        R = eye(m,m)

    # Solve the standard algebraic Riccati equation
    if S is None and E is None:
        # Check input data for consistency
        if size(A) > 1 and shape(A)[0] != shape(A)[1]:
            raise ControlArgument("A must be a quadratic matrix.")

        if (size(Q) > 1 and shape(Q)[0] != shape(Q)[1]) or \
            (size(Q) > 1 and shape(Q)[0] != n) or \
            size(Q) == 1 and n > 1:
            raise ControlArgument("Q must be a quadratic matrix of the same \
                dimension as A.")

        if (size(B) > 1 and shape(B)[0] != n) or \
            size(B) == 1 and n > 1:
            raise ControlArgument("Incompatible dimensions of B matrix.")

        if not (asarray(Q) == asarray(Q).T).all():
            raise ControlArgument("Q must be a symmetric matrix.")

        if not (asarray(R) == asarray(R).T).all():
            raise ControlArgument("R must be a symmetric matrix.")

        # Create back-up of arrays needed for later computations
        R_ba = copy(R)
        B_ba = copy(B)

        # Solve the standard algebraic Riccati equation by calling Slycot
        # functions sb02mt and sb02md
        try:
            A_b,B_b,Q_b,R_b,L_b,ipiv,oufact,G = sb02mt(n,m,B,R)
        except ValueError as ve:
            if ve.info < 0:
                e = ValueError(ve.message)
                e.info = ve.info
            elif ve.info == m+1:
                e = ValueError("The matrix R is numerically singular.")
                e.info = ve.info
            else:
                e = ValueError("The %i-th element of d in the UdU (LdL) \
                    factorization is zero." % ve.info)
                e.info = ve.info
            raise e

        try:
            X,rcond,w,S_o,U,A_inv = sb02md(n,A,G,Q,'C')
        except ValueError as ve:
            if ve.info < 0 or ve.info > 5:
                e = ValueError(ve.message)
                e.info = ve.info
            elif ve.info == 1:
                e = ValueError("The matrix A is (numerically) singular in \
                    continuous-time case.")
                e.info = ve.info
            elif ve.info == 2:
                e = ValueError("The Hamiltonian or symplectic matrix H cannot \
                    be reduced to real Schur form.")
                e.info = ve.info
            elif ve.info == 3:
                e = ValueError("The real Schur form of the Hamiltonian or \
                    symplectic matrix H cannot be appropriately ordered.")
                e.info = ve.info
            elif ve.info == 4:
                e = ValueError("The Hamiltonian or symplectic matrix H has \
                    less than n stable eigenvalues.")
                e.info = ve.info
            elif ve.info == 5:
                e = ValueError("The N-th order system of linear algebraic \
                         equations is singular to working precision.")
                e.info = ve.info
            raise e

        # Calculate the gain matrix G
        if size(R_b) == 1:
            G = dot(dot(1/(R_ba),asarray(B_ba).T) , X)
        else:
            G = dot(dot(inv(R_ba),asarray(B_ba).T) , X)

        # Return the solution X, the closed-loop eigenvalues L and
        # the gain matrix G
        return (X , w[:n] , G )

    # Solve the generalized algebraic Riccati equation
    elif S is not None and E is not None:
        # Check input data for consistency
        if size(A) > 1 and shape(A)[0] != shape(A)[1]:
            raise ControlArgument("A must be a quadratic matrix.")

        if (size(Q) > 1 and shape(Q)[0] != shape(Q)[1]) or \
            (size(Q) > 1 and shape(Q)[0] != n) or \
            size(Q) == 1 and n > 1:
            raise ControlArgument("Q must be a quadratic matrix of the same \
                dimension as A.")

        if (size(B) > 1 and shape(B)[0] != n) or \
            size(B) == 1 and n > 1:
            raise ControlArgument("Incompatible dimensions of B matrix.")

        if (size(E) > 1 and shape(E)[0] != shape(E)[1]) or \
            (size(E) > 1 and shape(E)[0] != n) or \
            size(E) == 1 and n > 1:
            raise ControlArgument("E must be a quadratic matrix of the same \
                dimension as A.")

        if (size(R) > 1 and shape(R)[0] != shape(R)[1]) or \
            (size(R) > 1 and shape(R)[0] != m) or \
            size(R) == 1 and m > 1:
            raise ControlArgument("R must be a quadratic matrix of the same \
                dimension as the number of columns in the B matrix.")

        if (size(S) > 1 and shape(S)[0] != n) or \
            (size(S) > 1 and shape(S)[1] != m) or \
            size(S) == 1 and n > 1 or \
            size(S) == 1 and m > 1:
            raise ControlArgument("Incompatible dimensions of S matrix.")

        if not (asarray(Q) == asarray(Q).T).all():
            raise ControlArgument("Q must be a symmetric matrix.")

        if not (asarray(R) == asarray(R).T).all():
            raise ControlArgument("R must be a symmetric matrix.")

        # Create back-up of arrays needed for later computations
        R_b = copy(R)
        B_b = copy(B)
        E_b = copy(E)
        S_b = copy(S)

        # Solve the generalized algebraic Riccati equation by calling the
        # Slycot function sg02ad
        try:
            rcondu,X,alfar,alfai,beta,S_o,T,U,iwarn = \
                    sg02ad('C','B','N','U','N','N','S','R',n,m,0,A,E,B,Q,R,S)
        except ValueError as ve:
            if ve.info < 0 or ve.info > 7:
                e = ValueError(ve.message)
                e.info = ve.info
            elif ve.info == 1:
                e = ValueError("The computed extended matrix pencil is \
                            singular, possibly due to rounding errors.")
                e.info = ve.info
            elif ve.info == 2:
                e = ValueError("The QZ algorithm failed.")
                e.info = ve.info
            elif ve.info == 3:
                e = ValueError("Reordering of the generalized eigenvalues \
                    failed.")
                e.info = ve.info
            elif ve.info == 4:
                e = ValueError("After reordering, roundoff changed values of \
                            some complex eigenvalues so that leading \
                            eigenvalues in the generalized Schur form no \
                            longer satisfy the stability condition; this \
                            could also be caused due to scaling.")
                e.info = ve.info
            elif ve.info == 5:
                e = ValueError("The computed dimension of the solution does \
                            not equal N.")
                e.info = ve.info
            elif ve.info == 6:
                e = ValueError("The spectrum is too close to the boundary of \
                            the stability domain.")
                e.info = ve.info
            elif ve.info == 7:
                e = ValueError("A singular matrix was encountered during the \
                            computation of the solution matrix X.")
                e.info = ve.info
            raise e

        # Calculate the closed-loop eigenvalues L
        L = zeros((n,1))
        L.dtype = 'complex64'
        for i in range(n):
            L[i] = (alfar[i] + alfai[i]*1j)/beta[i]

        # Calculate the gain matrix G
        if size(R_b) == 1:
            G = dot(1/(R_b),dot(asarray(B_b).T,dot(X,E_b))+asarray(S_b).T)
        else:
            G = dot(inv(R_b),dot(asarray(B_b).T,dot(X,E_b))+asarray(S_b).T)

        # Return the solution X, the closed-loop eigenvalues L and
        # the gain matrix G
        return (X , L , G)

    # Invalid set of input parameters
    else:
        raise ControlArgument("Invalid set of input parameters.")

def dare(A,B,Q,R,S=None,E=None):
    """ (X,L,G) = dare(A,B,Q,R) solves the discrete-time algebraic Riccati
    equation

        :math:`A^T X A - X - A^T X B (B^T X B + R)^{-1} B^T X A + Q = 0`

    where A and Q are square matrices of the same dimension. Further, Q
    is a symmetric matrix. The function returns the solution X, the gain
    matrix G = (B^T X B + R)^-1 B^T X A and the closed loop eigenvalues L,
    i.e., the eigenvalues of A - B G.

    (X,L,G) = dare(A,B,Q,R,S,E) solves the generalized discrete-time algebraic
    Riccati equation

        :math:`A^T X A - E^T X E - (A^T X B + S) (B^T X B + R)^{-1} (B^T X A + S^T) + Q = 0`

    where A, Q and E are square matrices of the same dimension. Further, Q and
    R are symmetric matrices. The function returns the solution X, the gain
    matrix :math:`G = (B^T X B + R)^{-1} (B^T X A + S^T)` and the closed loop
    eigenvalues L, i.e., the eigenvalues of A - B G , E.
    """
    if S is not None or E is not None:
        return dare_old(A, B, Q, R, S, E)
    else:
        Rmat = asmatrix(R)
        Qmat = asmatrix(Q)
        X = solve_discrete_are(A, B, Qmat, Rmat)
        G = inv(B.T.dot(X).dot(B) + Rmat) * B.T.dot(X).dot(A)
        L = eigvals(A - B.dot(G))
        return X, L, G

def dare_old(A,B,Q,R,S=None,E=None):
    # Make sure we can import required slycot routine
    try:
        from slycot import sb02md
    except ImportError:
        raise ControlSlycot("can't find slycot module 'sb02md'")

    try:
        from slycot import sb02mt
    except ImportError:
        raise ControlSlycot("can't find slycot module 'sb02mt'")

    # Make sure we can find the required slycot routine
    try:
        from slycot import sg02ad
    except ImportError:
        raise ControlSlycot("can't find slycot module 'sg02ad'")

    # Reshape 1-d arrays
    if len(shape(A)) == 1:
        A = A.reshape(1,A.size)

    if len(shape(B)) == 1:
        B = B.reshape(1,B.size)

    if len(shape(Q)) == 1:
        Q = Q.reshape(1,Q.size)

    if R is not None and len(shape(R)) == 1:
        R = R.reshape(1,R.size)

    if S is not None and len(shape(S)) == 1:
        S = S.reshape(1,S.size)

    if E is not None and len(shape(E)) == 1:
        E = E.reshape(1,E.size)

    # Determine main dimensions
    if size(A) == 1:
        n = 1
    else:
        n = size(A,0)

    if size(B) == 1:
        m = 1
    else:
        m = size(B,1)

    # Solve the standard algebraic Riccati equation
    if S is None and E is None:
        # Check input data for consistency
        if size(A) > 1 and shape(A)[0] != shape(A)[1]:
            raise ControlArgument("A must be a quadratic matrix.")

        if (size(Q) > 1 and shape(Q)[0] != shape(Q)[1]) or \
            (size(Q) > 1 and shape(Q)[0] != n) or \
            size(Q) == 1 and n > 1:
            raise ControlArgument("Q must be a quadratic matrix of the same \
                dimension as A.")

        if (size(B) > 1 and shape(B)[0] != n) or \
            size(B) == 1 and n > 1:
            raise ControlArgument("Incompatible dimensions of B matrix.")

        if not (asarray(Q) == asarray(Q).T).all():
            raise ControlArgument("Q must be a symmetric matrix.")

        if not (asarray(R) == asarray(R).T).all():
            raise ControlArgument("R must be a symmetric matrix.")

        # Create back-up of arrays needed for later computations
        A_ba = copy(A)
        R_ba = copy(R)
        B_ba = copy(B)

        # Solve the standard algebraic Riccati equation by calling Slycot
        # functions sb02mt and sb02md
        try:
            A_b,B_b,Q_b,R_b,L_b,ipiv,oufact,G = sb02mt(n,m,B,R)
        except ValueError as ve:
            if ve.info < 0:
                e = ValueError(ve.message)
                e.info = ve.info
            elif ve.info == m+1:
                e = ValueError("The matrix R is numerically singular.")
                e.info = ve.info
            else:
                e = ValueError("The %i-th element of d in the UdU (LdL) \
                     factorization is zero." % ve.info)
                e.info = ve.info
            raise e

        try:
            X,rcond,w,S,U,A_inv = sb02md(n,A,G,Q,'D')
        except ValueError as ve:
            if ve.info < 0 or ve.info > 5:
                e = ValueError(ve.message)
                e.info = ve.info
            elif ve.info == 1:
                e = ValueError("The matrix A is (numerically) singular in \
                    discrete-time case.")
                e.info = ve.info
            elif ve.info == 2:
                e = ValueError("The Hamiltonian or symplectic matrix H cannot \
                    be reduced to real Schur form.")
                e.info = ve.info
            elif ve.info == 3:
                e = ValueError("The real Schur form of the Hamiltonian or \
                     symplectic matrix H cannot be appropriately ordered.")
                e.info = ve.info
            elif ve.info == 4:
                e = ValueError("The Hamiltonian or symplectic matrix H has \
                     less than n stable eigenvalues.")
                e.info = ve.info
            elif ve.info == 5:
                e = ValueError("The N-th order system of linear algebraic \
                     equations is singular to working precision.")
                e.info = ve.info
            raise e

        # Calculate the gain matrix G
        if size(R_b) == 1:
            G = dot( 1/(dot(asarray(B_ba).T,dot(X,B_ba))+R_ba) , \
                dot(asarray(B_ba).T,dot(X,A_ba)) )
        else:
            G = dot( inv(dot(asarray(B_ba).T,dot(X,B_ba))+R_ba) , \
                dot(asarray(B_ba).T,dot(X,A_ba)) )

        # Return the solution X, the closed-loop eigenvalues L and
        # the gain matrix G
        return (X , w[:n] , G)

    # Solve the generalized algebraic Riccati equation
    elif S is not None and E is not None:
        # Check input data for consistency
        if size(A) > 1 and shape(A)[0] != shape(A)[1]:
            raise ControlArgument("A must be a quadratic matrix.")

        if (size(Q) > 1 and shape(Q)[0] != shape(Q)[1]) or \
            (size(Q) > 1 and shape(Q)[0] != n) or \
            size(Q) == 1 and n > 1:
            raise ControlArgument("Q must be a quadratic matrix of the same \
                dimension as A.")

        if (size(B) > 1 and shape(B)[0] != n) or \
            size(B) == 1 and n > 1:
            raise ControlArgument("Incompatible dimensions of B matrix.")

        if (size(E) > 1 and shape(E)[0] != shape(E)[1]) or \
            (size(E) > 1 and shape(E)[0] != n) or \
            size(E) == 1 and n > 1:
            raise ControlArgument("E must be a quadratic matrix of the same \
                dimension as A.")

        if (size(R) > 1 and shape(R)[0] != shape(R)[1]) or \
            (size(R) > 1 and shape(R)[0] != m) or \
            size(R) == 1 and m > 1:
            raise ControlArgument("R must be a quadratic matrix of the same \
                dimension as the number of columns in the B matrix.")

        if (size(S) > 1 and shape(S)[0] != n) or \
            (size(S) > 1 and shape(S)[1] != m) or \
            size(S) == 1 and n > 1 or \
            size(S) == 1 and m > 1:
            raise ControlArgument("Incompatible dimensions of S matrix.")

        if not (asarray(Q) == asarray(Q).T).all():
            raise ControlArgument("Q must be a symmetric matrix.")

        if not (asarray(R) == asarray(R).T).all():
            raise ControlArgument("R must be a symmetric matrix.")

        # Create back-up of arrays needed for later computations
        A_b = copy(A)
        R_b = copy(R)
        B_b = copy(B)
        E_b = copy(E)
        S_b = copy(S)

        # Solve the generalized algebraic Riccati equation by calling the
        # Slycot function sg02ad
        try:
            rcondu,X,alfar,alfai,beta,S_o,T,U,iwarn = \
                    sg02ad('D','B','N','U','N','N','S','R',n,m,0,A,E,B,Q,R,S)
        except ValueError as ve:
            if ve.info < 0 or ve.info > 7:
                e = ValueError(ve.message)
                e.info = ve.info
            elif ve.info == 1:
                e = ValueError("The computed extended matrix pencil is \
                            singular, possibly due to rounding errors.")
                e.info = ve.info
            elif ve.info == 2:
                e = ValueError("The QZ algorithm failed.")
                e.info = ve.info
            elif ve.info == 3:
                e = ValueError("Reordering of the generalized eigenvalues \
                     failed.")
                e.info = ve.info
            elif ve.info == 4:
                e = ValueError("After reordering, roundoff changed values of \
                            some complex eigenvalues so that leading \
                            eigenvalues in the generalized Schur form no \
                            longer satisfy the stability condition; this \
                            could also be caused due to scaling.")
                e.info = ve.info
            elif ve.info == 5:
                e = ValueError("The computed dimension of the solution does \
                            not equal N.")
                e.info = ve.info
            elif ve.info == 6:
                e = ValueError("The spectrum is too close to the boundary of \
                            the stability domain.")
                e.info = ve.info
            elif ve.info == 7:
                e = ValueError("A singular matrix was encountered during the \
                            computation of the solution matrix X.")
                e.info = ve.info
            raise e

        L = zeros((n,1))
        L.dtype = 'complex64'
        for i in range(n):
            L[i] = (alfar[i] + alfai[i]*1j)/beta[i]

        # Calculate the gain matrix G
        if size(R_b) == 1:
            G = dot( 1/(dot(asarray(B_b).T,dot(X,B_b))+R_b) , \
                dot(asarray(B_b).T,dot(X,A_b)) + asarray(S_b).T)
        else:
            G = dot( inv(dot(asarray(B_b).T,dot(X,B_b))+R_b) , \
                dot(asarray(B_b).T,dot(X,A_b)) + asarray(S_b).T)

        # Return the solution X, the closed-loop eigenvalues L and
        # the gain matrix G
        return (X , L , G)

    # Invalid set of input parameters
    else:
        raise ControlArgument("Invalid set of input parameters.")<|MERGE_RESOLUTION|>--- conflicted
+++ resolved
@@ -414,11 +414,7 @@
     """ (X,L,G) = care(A,B,Q,R=None) solves the continuous-time algebraic Riccati
     equation
 
-<<<<<<< HEAD
-        :math:`A^T X + X A - X B B^T X + Q = 0`
-=======
-        A^T X + X A - X B R^-1 B^T X + Q = 0
->>>>>>> 770c4d74
+        :math:`A^T X + X A - X B R^{-1} B^T X + Q = 0`
 
     where A and Q are square matrices of the same dimension. Further,
     Q and R are a symmetric matrices. If R is None, it is set to the
