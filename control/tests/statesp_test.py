--- conflicted
+++ resolved
@@ -315,11 +315,6 @@
         np.testing.assert_array_almost_equal(sys.C, C)
         np.testing.assert_array_almost_equal(sys.D, D)
 
-<<<<<<< HEAD
-    def test_call(self):
-        """Evaluate the frequency response at one frequency."""
-
-=======
     @pytest.mark.parametrize("omega, resp",
                              [(1.,
                                np.array([[ 4.37636761e-05-0.01522976j,
@@ -334,7 +329,6 @@
     @pytest.mark.parametrize("dt", [None, 0, 1e-3])
     def test_evalfr(self, dt, omega, resp):
         """Evaluate the frequency response at single frequencies"""
->>>>>>> 195bec3e
         A = [[-2, 0.5], [0.5, -0.3]]
         B = [[0.3, -1.3], [0.1, 0.]]
         C = [[0., 0.1], [-0.3, -0.2]]
@@ -348,30 +342,6 @@
             s = omega * 1j
 
         # Correct versions of the call
-<<<<<<< HEAD
-        np.testing.assert_almost_equal(evalfr(sys, 1j), resp)
-        np.testing.assert_almost_equal(sys(1.j), resp)
-
-    def test_freqresp_deprecated(self):
-        A = [[-2, 0.5], [0.5, -0.3]]
-        B = [[0.3, -1.3], [0.1, 0.]]
-        C = [[0., 0.1], [-0.3, -0.2]]
-        D = [[0., -0.8], [-0.3, 0.]]
-        sys = StateSpace(A, B, C, D)
-
-        # Deprecated version of the call (should generate warning)
-        import warnings
-        with warnings.catch_warnings(record=True) as w:
-            # Set up warnings filter to only show warnings in control module
-            warnings.filterwarnings("ignore")
-            warnings.filterwarnings("always", module="control")
-
-            # Make sure that we get a pending deprecation warning
-            sys.freqresp(1.)
-            assert issubclass(w[-1].category, DeprecationWarning)
-
-    @unittest.skipIf(not slycot_check(), "slycot not installed")
-=======
         np.testing.assert_allclose(evalfr(sys, s), resp, atol=1e-3)
         np.testing.assert_allclose(sys(s), resp, atol=1e-3)
 
@@ -381,7 +351,6 @@
 
 
     @slycotonly
->>>>>>> 195bec3e
     def test_freq_resp(self):
         """Evaluate the frequency response at multiple frequencies."""
 
@@ -406,10 +375,6 @@
         np.testing.assert_almost_equal(mag, true_mag)
         np.testing.assert_almost_equal(phase, true_phase)
         np.testing.assert_equal(omega, true_omega)
-<<<<<<< HEAD
-        
-    @unittest.skipIf(not slycot_check(), "slycot not installed")
-=======
 
     def test_is_static_gain(self):
         A0 = np.zeros((2,2))
@@ -433,7 +398,6 @@
         assert StateSpace(A0, B0, C1, D0).is_static_gain()
 
     @slycotonly
->>>>>>> 195bec3e
     def test_minreal(self):
         """Test a minreal model reduction."""
         # A = [-2, 0.5, 0; 0.5, -0.3, 0; 0, 0, -0.1]
@@ -982,10 +946,4 @@
 
         # Change the A matrix for the original system
         linsys.A[0, 0] = -3
-<<<<<<< HEAD
-        np.testing.assert_array_equal(cpysys.A, [[-1]]) # original value
-if __name__ == "__main__":
-    unittest.main()
-=======
-        np.testing.assert_array_equal(cpysys.A, [[-1]]) # original value
->>>>>>> 195bec3e
+        np.testing.assert_array_equal(cpysys.A, [[-1]]) # original value