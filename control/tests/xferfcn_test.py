--- conflicted
+++ resolved
@@ -401,12 +401,6 @@
             [ [   [1],    [2],    [3]], [   [3],    [4],    [5]] ],
             [ [[1, 2], [1, 3], [1, 4]], [[1, 4], [1, 5], [1, 6]] ], 0.5)
         sys1 = sys[1:, 1:]
-<<<<<<< HEAD
-        self.assertEqual((sys1.inputs, sys1.outputs), (2, 1))
-        self.assertEqual(sys1.dt, 0.5)
-
-    def test_call_siso(self):
-=======
         assert (sys1.inputs, sys1.outputs) == (2, 1)
         assert sys1.dt == 0.5
 
@@ -437,7 +431,6 @@
                               (32, np.array([[0.002819593 - 0.03062847j]]))])
     @pytest.mark.parametrize("dt", [None, 0, 1e-3])
     def test_call_siso(self, dt, omega, resp):
->>>>>>> 195bec3e
         """Evaluate the frequency response of a SISO system at one frequency."""
         sys = TransferFunction([1., 3., 5], [1., 6., 2., -1])
 
@@ -447,21 +440,6 @@
         else:
             s = omega * 1j
 
-<<<<<<< HEAD
-        # Test call version as well
-        np.testing.assert_almost_equal(sys(1.j), -0.5 - 0.5j)
-        np.testing.assert_almost_equal(
-            sys(32j), 0.00281959302585077 - 0.030628473607392j)
-
-        # Test internal version (with real argument)
-        np.testing.assert_array_almost_equal(
-            sys(1j), np.array([[-0.5 - 0.5j]]))
-        np.testing.assert_array_almost_equal(
-            sys(32j),
-            np.array([[0.00281959302585077 - 0.030628473607392j]]))
-
-    @unittest.skipIf(pysys.version_info < (3, 0), "test requires Python 3+")
-=======
         # Correct versions of the call
         np.testing.assert_allclose(evalfr(sys, s), resp, atol=1e-3)
         np.testing.assert_allclose(sys(s), resp, atol=1e-3)
@@ -471,16 +449,11 @@
 
 
     @nopython2
->>>>>>> 195bec3e
     def test_call_dtime(self):
         sys = TransferFunction([1., 3., 5], [1., 6., 2., -1], 0.1)
         np.testing.assert_array_almost_equal(sys(1j), -0.5 - 0.5j)
 
-<<<<<<< HEAD
-    @unittest.skipIf(not slycot_check(), "slycot not installed")
-=======
-    @slycotonly
->>>>>>> 195bec3e
+    @slycotonly
     def test_call_mimo(self):
         """Evaluate the frequency response of a MIMO system at one frequency."""
 
@@ -528,17 +501,9 @@
         np.testing.assert_array_almost_equal(phase, truephase)
         np.testing.assert_array_almost_equal(omega, trueomega)
 
-<<<<<<< HEAD
-    @unittest.skipIf(not slycot_check(), "slycot not installed")
-    def test_frequency_response_mimo(self):
-        """Evaluate the magnitude and phase of a MIMO system at
-        multiple frequencies."""
-
-=======
     @slycotonly
     def test_freqresp_mimo(self):
         """Evaluate the MIMO magnitude and phase at multiple frequencies."""
->>>>>>> 195bec3e
         num = [[[1., 2.], [0., 3.], [2., -1.]],
                [[1.], [4., 0.], [1., -4., 3.]]]
         den = [[[-3., 2., 4.], [1., 0., 0.], [2., -1.]],
