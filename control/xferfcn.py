"""xferfcn.py

Transfer function representation and functions.

This file contains the TransferFunction class and also functions
that operate on transfer functions.  This is the primary representation
for the python-control library.
"""

# Python 3 compatibility (needs to go here)
from __future__ import print_function
from __future__ import division

"""Copyright (c) 2010 by California Institute of Technology
All rights reserved.

Redistribution and use in source and binary forms, with or without
modification, are permitted provided that the following conditions
are met:

1. Redistributions of source code must retain the above copyright
   notice, this list of conditions and the following disclaimer.

2. Redistributions in binary form must reproduce the above copyright
   notice, this list of conditions and the following disclaimer in the
   documentation and/or other materials provided with the distribution.

3. Neither the name of the California Institute of Technology nor
   the names of its contributors may be used to endorse or promote
   products derived from this software without specific prior
   written permission.

THIS SOFTWARE IS PROVIDED BY THE COPYRIGHT HOLDERS AND CONTRIBUTORS
"AS IS" AND ANY EXPRESS OR IMPLIED WARRANTIES, INCLUDING, BUT NOT
LIMITED TO, THE IMPLIED WARRANTIES OF MERCHANTABILITY AND FITNESS
FOR A PARTICULAR PURPOSE ARE DISCLAIMED.  IN NO EVENT SHALL CALTECH
OR THE CONTRIBUTORS BE LIABLE FOR ANY DIRECT, INDIRECT, INCIDENTAL,
SPECIAL, EXEMPLARY, OR CONSEQUENTIAL DAMAGES (INCLUDING, BUT NOT
LIMITED TO, PROCUREMENT OF SUBSTITUTE GOODS OR SERVICES; LOSS OF
USE, DATA, OR PROFITS; OR BUSINESS INTERRUPTION) HOWEVER CAUSED AND
ON ANY THEORY OF LIABILITY, WHETHER IN CONTRACT, STRICT LIABILITY,
OR TORT (INCLUDING NEGLIGENCE OR OTHERWISE) ARISING IN ANY WAY OUT
OF THE USE OF THIS SOFTWARE, EVEN IF ADVISED OF THE POSSIBILITY OF
SUCH DAMAGE.

Author: Richard M. Murray
Date: 24 May 09
Revised: Kevin K. Chen, Dec 10

$Id$

"""

# External function declarations
import numpy as np
from numpy import angle, any, array, empty, finfo, insert, ndarray, ones, \
    polyadd, polymul, polyval, roots, sort, sqrt, zeros, squeeze, exp, pi, \
    where, delete, real, poly, poly1d
import scipy as sp
from scipy.signal import lti, tf2zpk, zpk2tf, cont2discrete
from copy import deepcopy
from warnings import warn
from .lti import LTI, timebaseEqual, timebase, isdtime

__all__ = ['TransferFunction', 'tf', 'ss2tf', 'tfdata']

class TransferFunction(LTI):

    """TransferFunction(num, den[, dt])
    
    A class for representing transfer functions

    The TransferFunction class is used to represent systems in transfer function
    form.

    The main data members are 'num' and 'den', which are 2-D lists of arrays
    containing MIMO numerator and denominator coefficients.  For example,

    >>> num[2][5] = numpy.array([1., 4., 8.])

    means that the numerator of the transfer function from the 6th input to the
    3rd output is set to s^2 + 4s + 8.

    Discrete-time transfer functions are implemented by using the 'dt' instance
    variable and setting it to something other than 'None'.  If 'dt' has a
    non-zero value, then it must match whenever two transfer functions are
    combined.  If 'dt' is set to True, the system will be treated as a
    discrete time system with unspecified sampling time.

    """

    def __init__(self, *args):
        """TransferFunction(num, den[, dt])

        Construct a transfer function.

        The default constructor is TransferFunction(num, den), where num and
        den are lists of lists of arrays containing polynomial coefficients.
        To create a discrete time transfer funtion, use TransferFunction(num,
<<<<<<< HEAD
        den, dt) where 'dt' is the sampling time (or True for unspecified
        sampling time).  To call the copy constructor, call
        TransferFunction(sys), where sys is a TransferFunction object
        (continuous or discrete).
=======
        den, dt).  To call the copy constructor, call TransferFunction(sys),
        where sys is a TransferFunction object (continuous or discrete).
>>>>>>> a5094e2b

        """
        args = deepcopy(args)
        if len(args) == 2:
            # The user provided a numerator and a denominator.
            (num, den) = args
            dt = None
        elif len(args) == 3:
            # Discrete time transfer function
            (num, den, dt) = args
        elif len(args) == 1:
            # Use the copy constructor.
            if not isinstance(args[0], TransferFunction):
                raise TypeError("The one-argument constructor can only take \
                        in a TransferFunction object.  Received %s."
                                % type(args[0]))
            num = args[0].num
            den = args[0].den
            try:
                dt = args[0].dt
            except NameError:
                dt = None
        else:
            raise ValueError("Needs 1, 2 or 3 arguments; received %i."
                             % len(args))

        num = _cleanPart(num)
        den = _cleanPart(den)

        inputs = len(num[0])
        outputs = len(num)

        # Make sure numerator and denominator matrices have consistent sizes
        if inputs != len(den[0]):
            raise ValueError("The numerator has %i input(s), but the \
denominator has %i\ninput(s)." % (inputs, len(den[0])))
        if outputs != len(den):
            raise ValueError("The numerator has %i output(s), but the \
denominator has %i\noutput(s)." % (outputs, len(den)))

        # Additional checks/updates on structure of the transfer function 
        for i in range(outputs):
            # Make sure that each row has the same number of columns
            if len(num[i]) != inputs:
                raise ValueError("Row 0 of the numerator matrix has %i \
elements, but row %i\nhas %i." % (inputs, i, len(num[i])))
            if len(den[i]) != inputs:
                raise ValueError("Row 0 of the denominator matrix has %i \
elements, but row %i\nhas %i." % (inputs, i, len(den[i])))

            # Check for zeros in numerator or denominator
            # TODO: Right now these checks are only done during construction.
            # It might be worthwhile to think of a way to perform checks if the
            # user modifies the transfer function after construction.
            for j in range(inputs):
                # Check that we don't have any zero denominators.
                zeroden = True
                for k in den[i][j]:
                    if k:
                        zeroden = False
                        break
                if zeroden:
                    raise ValueError("Input %i, output %i has a zero \
denominator." % (j + 1, i + 1))

                # If we have zero numerators, set the denominator to 1.
                zeronum = True
                for k in num[i][j]:
                    if k:
                        zeronum = False
                        break
                if zeronum:
                    den[i][j] = ones(1)

        LTI.__init__(self, inputs, outputs, dt)
        self.num = num
        self.den = den

        self._truncatecoeff()

    def __call__(self, s):
        """Evaluate the system's transfer function for a complex variable

        For a SISO transfer function, returns the value of the
        transfer function.  For a MIMO transfer fuction, returns a
        matrix of values evaluated at complex variable s."""

        if self.issiso():
            # return a scalar
            return self.horner(s)[0][0]
        else:
            # return a matrix
            return self.horner(s)

    def _truncatecoeff(self):
        """Remove extraneous zero coefficients from num and den.

        Check every element of the numerator and denominator matrices, and
        truncate leading zeros.  For instance, running self._truncatecoeff()
        will reduce self.num = [[[0, 0, 1, 2]]] to [[[1, 2]]].

        """

        # Beware: this is a shallow copy.  This should be okay.
        data = [self.num, self.den]
        for p in range(len(data)):
            for i in range(self.outputs):
                for j in range(self.inputs):
                    # Find the first nontrivial coefficient.
                    nonzero = None
                    for k in range(data[p][i][j].size):
                        if (data[p][i][j][k]):
                            nonzero = k
                            break

                    if nonzero is None:
                        # The array is all zeros.
                        data[p][i][j] = zeros(1)
                    else:
                        # Truncate the trivial coefficients.
                        data[p][i][j] = data[p][i][j][nonzero:]
        [self.num, self.den] = data

    def __str__(self, var=None):
        """String representation of the transfer function."""

        mimo = self.inputs > 1 or self.outputs > 1
        if (var is None):
            #! TODO: replace with standard calls to lti functions
            var = 's' if self.dt is None or self.dt == 0 else 'z'
        outstr = ""

        for i in range(self.inputs):
            for j in range(self.outputs):
                if mimo:
                    outstr += "\nInput %i to output %i:" % (i + 1, j + 1)

                # Convert the numerator and denominator polynomials to strings.
                numstr = _tfpolyToString(self.num[j][i], var=var)
                denstr = _tfpolyToString(self.den[j][i], var=var)

                # Figure out the length of the separating line
                dashcount = max(len(numstr), len(denstr))
                dashes = '-' * dashcount

                # Center the numerator or denominator
                if len(numstr) < dashcount:
                    numstr = (' ' * int(round((dashcount - len(numstr))/2)) +
                              numstr)
                if len(denstr) < dashcount:
                    denstr = (' ' * int(round((dashcount - len(denstr))/2)) +
                              denstr)

                outstr += "\n" + numstr + "\n" + dashes + "\n" + denstr + "\n"

        # See if this is a discrete time system with specific sampling time
        if (not (self.dt is None) and type(self.dt) != bool and self.dt > 0):
            #! TODO: replace with standard calls to lti functions
            outstr += "\ndt = " + self.dt.__str__() + "\n"

        return outstr

    # represent as string, makes display work for IPython
    __repr__ = __str__

    def __neg__(self):
        """Negate a transfer function."""

        num = deepcopy(self.num)
        for i in range(self.outputs):
            for j in range(self.inputs):
                num[i][j] *= -1

        return TransferFunction(num, self.den, self.dt)

    def __add__(self, other):
        """Add two LTI objects (parallel connection)."""
        from .statesp import StateSpace

        # Convert the second argument to a transfer function.
        if (isinstance(other, StateSpace)):
            other = _convertToTransferFunction(other)
        elif not isinstance(other, TransferFunction):
            other = _convertToTransferFunction(other, inputs=self.inputs,
                                               outputs=self.outputs)

        # Check that the input-output sizes are consistent.
        if self.inputs != other.inputs:
            raise ValueError("The first summand has %i input(s), but the \
second has %i." % (self.inputs, other.inputs))
        if self.outputs != other.outputs:
            raise ValueError("The first summand has %i output(s), but the \
second has %i." % (self.outputs, other.outputs))

        # Figure out the sampling time to use
        if (self.dt is None and other.dt is not None):
            dt = other.dt       # use dt from second argument
        elif (other.dt is None and self.dt is not None) or \
                (timebaseEqual(self, other)):
            dt = self.dt        # use dt from first argument
        else:
            raise ValueError("Systems have different sampling times")

        # Preallocate the numerator and denominator of the sum.
        num = [[[] for j in range(self.inputs)] for i in range(self.outputs)]
        den = [[[] for j in range(self.inputs)] for i in range(self.outputs)]

        for i in range(self.outputs):
            for j in range(self.inputs):
                num[i][j], den[i][j] = _addSISO(self.num[i][j], self.den[i][j],
                                                other.num[i][j],
                                                other.den[i][j])

        return TransferFunction(num, den, dt)

    def __radd__(self, other):
        """Right add two LTI objects (parallel connection)."""
        return self + other

    def __sub__(self, other):
        """Subtract two LTI objects."""
        return self + (-other)

    def __rsub__(self, other):
        """Right subtract two LTI objects."""
        return other + (-self)

    def __mul__(self, other):
        """Multiply two LTI objects (serial connection)."""
        # Convert the second argument to a transfer function.
        if isinstance(other, (int, float, complex, np.number)):
            other = _convertToTransferFunction(other, inputs=self.inputs,
                                               outputs=self.inputs)
        else:
            other = _convertToTransferFunction(other)

        # Check that the input-output sizes are consistent.
        if self.inputs != other.outputs:
            raise ValueError("C = A * B: A has %i column(s) (input(s)), but B \
has %i row(s)\n(output(s))." % (self.inputs, other.outputs))

        inputs = other.inputs
        outputs = self.outputs

        # Figure out the sampling time to use
        if (self.dt is None and other.dt is not None):
            dt = other.dt       # use dt from second argument
        elif (other.dt is None and self.dt is not None) or \
                (self.dt == other.dt):
            dt = self.dt        # use dt from first argument
        else:
            raise ValueError("Systems have different sampling times")

        # Preallocate the numerator and denominator of the sum.
        num = [[[0] for j in range(inputs)] for i in range(outputs)]
        den = [[[1] for j in range(inputs)] for i in range(outputs)]

        # Temporary storage for the summands needed to
        # find the (i, j)th element of the product.
        num_summand = [[] for k in range(self.inputs)]
        den_summand = [[] for k in range(self.inputs)]

        for i in range(outputs):  # Iterate through rows of product.
            for j in range(inputs):  # Iterate through columns of product.
                for k in range(self.inputs):  # Multiply & add.
                    num_summand[k] = polymul(self.num[i][k], other.num[k][j])
                    den_summand[k] = polymul(self.den[i][k], other.den[k][j])
                    num[i][j], den[i][j] = _addSISO(
                        num[i][j], den[i][j],
                        num_summand[k], den_summand[k])

        return TransferFunction(num, den, dt)

    def __rmul__(self, other):
        """Right multiply two LTI objects (serial connection)."""

        # Convert the second argument to a transfer function.
        if isinstance(other, (int, float, complex, np.number)):
            other = _convertToTransferFunction(other, inputs=self.inputs,
                                               outputs=self.inputs)
        else:
            other = _convertToTransferFunction(other)

        # Check that the input-output sizes are consistent.
        if other.inputs != self.outputs:
            raise ValueError("C = A * B: A has %i column(s) (input(s)), but B \
has %i row(s)\n(output(s))." % (other.inputs, self.outputs))

        inputs = self.inputs
        outputs = other.outputs

        # Figure out the sampling time to use
        if (self.dt is None and other.dt is not None):
            dt = other.dt       # use dt from second argument
        elif (other.dt is None and self.dt is not None) \
                or (self.dt == other.dt):
            dt = self.dt        # use dt from first argument
        else:
            raise ValueError("Systems have different sampling times")

        # Preallocate the numerator and denominator of the sum.
        num = [[[0] for j in range(inputs)] for i in range(outputs)]
        den = [[[1] for j in range(inputs)] for i in range(outputs)]

        # Temporary storage for the summands needed to find the
        # (i, j)th element
        # of the product.
        num_summand = [[] for k in range(other.inputs)]
        den_summand = [[] for k in range(other.inputs)]

        for i in range(outputs):  # Iterate through rows of product.
            for j in range(inputs):  # Iterate through columns of product.
                for k in range(other.inputs):  # Multiply & add.
                    num_summand[k] = polymul(other.num[i][k], self.num[k][j])
                    den_summand[k] = polymul(other.den[i][k], self.den[k][j])
                    num[i][j], den[i][j] = _addSISO(
                        num[i][j], den[i][j],
                        num_summand[k], den_summand[k])

        return TransferFunction(num, den, dt)

    # TODO: Division of MIMO transfer function objects is not written yet.
    def __truediv__(self, other):
        """Divide two LTI objects."""

        if isinstance(other, (int, float, complex, np.number)):
            other = _convertToTransferFunction(
                other, inputs=self.inputs,
                outputs=self.inputs)
        else:
            other = _convertToTransferFunction(other)

        if (self.inputs > 1 or self.outputs > 1 or
                other.inputs > 1 or other.outputs > 1):
            raise NotImplementedError(
                "TransferFunction.__truediv__ is currently \
                implemented only for SISO systems.")

        # Figure out the sampling time to use
        if (self.dt is None and other.dt is not None):
            dt = other.dt       # use dt from second argument
        elif (other.dt is None and self.dt is not None)\
                or (self.dt == other.dt):
            dt = self.dt        # use dt from first argument
        else:
            raise ValueError("Systems have different sampling times")

        num = polymul(self.num[0][0], other.den[0][0])
        den = polymul(self.den[0][0], other.num[0][0])

        return TransferFunction(num, den, dt)

    # TODO: Remove when transition to python3 complete
    def __div__(self, other):
        return TransferFunction.__truediv__(self, other)

    # TODO: Division of MIMO transfer function objects is not written yet.
    def __rtruediv__(self, other):
        """Right divide two LTI objects."""
        if isinstance(other, (int, float, complex, np.number)):
            other = _convertToTransferFunction(
                other, inputs=self.inputs,
                outputs=self.inputs)
        else:
            other = _convertToTransferFunction(other)

        if (self.inputs > 1 or self.outputs > 1 or
                other.inputs > 1 or other.outputs > 1):
            raise NotImplementedError(
                "TransferFunction.__rtruediv__ is currently \
                implemented only for SISO systems.")

        return other / self

    # TODO: Remove when transition to python3 complete
    def __rdiv__(self, other):
        return TransferFunction.__rtruediv__(self, other)

    def __pow__(self, other):
        if not type(other) == int:
            raise ValueError("Exponent must be an integer")
        if other == 0:
            return TransferFunction([1], [1])  # unity
        if other > 0:
            return self * (self**(other-1))
        if other < 0:
            return (TransferFunction([1], [1]) / self) * (self**(other+1))

    def evalfr(self, omega):
        """Evaluate a transfer function at a single angular frequency.

        self.evalfr(omega) returns the value of the
        transfer function matrix with
        input value s = i * omega.

        """

        # TODO: implement for discrete time systems
        if isdtime(self, strict=True):
            # Convert the frequency to discrete time
            dt = timebase(self)
            s = exp(1.j * omega * dt)
            if (omega * dt > pi):
                warn("evalfr: frequency evaluation above Nyquist frequency")
        else:
            s = 1.j * omega

        return self.horner(s)

    def horner(self, s):
        """Evaluate the systems's transfer function for a complex variable

        Returns a matrix of values evaluated at complex variable s.
        """

        # Preallocate the output.
        if getattr(s, '__iter__', False):
            out = empty((self.outputs, self.inputs, len(s)), dtype=complex)
        else:
            out = empty((self.outputs, self.inputs), dtype=complex)

        for i in range(self.outputs):
            for j in range(self.inputs):
                out[i][j] = (polyval(self.num[i][j], s) /
                             polyval(self.den[i][j], s))

        return out

    # Method for generating the frequency response of the system
    def freqresp(self, omega):
        """Evaluate a transfer function at a list of angular frequencies.

        mag, phase, omega = self.freqresp(omega)

        reports the value of the magnitude, phase, and angular frequency of the
        transfer function matrix evaluated at s = i * omega, where omega is a
        list of angular frequencies, and is a sorted
        version of the input omega.

        """

        # Preallocate outputs.
        numfreq = len(omega)
        mag = empty((self.outputs, self.inputs, numfreq))
        phase = empty((self.outputs, self.inputs, numfreq))

        # Figure out the frequencies
        omega.sort()
        if isdtime(self, strict=True):
            dt = timebase(self)
            slist = np.array([exp(1.j * w * dt) for w in omega])
            if (max(omega) * dt > pi):
                warn("evalfr: frequency evaluation above Nyquist frequency")
        else:
            slist = np.array([1j * w for w in omega])

        # Compute frequency response for each input/output pair
        for i in range(self.outputs):
            for j in range(self.inputs):
                fresp = (polyval(self.num[i][j], slist) /
                         polyval(self.den[i][j], slist))
                mag[i, j, :] = abs(fresp)
                phase[i, j, :] = angle(fresp)

        return mag, phase, omega

    def pole(self):
        """Compute the poles of a transfer function."""
        num, den = self._common_den()
        return roots(den)

    def zero(self):
        """Compute the zeros of a transfer function."""
        if self.inputs > 1 or self.outputs > 1:
            raise NotImplementedError("TransferFunction.zero is currently \
only implemented for SISO systems.")
        else:
            #for now, just give zeros of a SISO tf
            return roots(self.num[0][0])

    def feedback(self, other=1, sign=-1):
        """Feedback interconnection between two LTI objects."""
        other = _convertToTransferFunction(other)

        if (self.inputs > 1 or self.outputs > 1 or
                other.inputs > 1 or other.outputs > 1):
            # TODO: MIMO feedback
            raise NotImplementedError("TransferFunction.feedback is currently \
only implemented for SISO functions.")

        # Figure out the sampling time to use
        if (self.dt is None and other.dt is not None):
            dt = other.dt       # use dt from second argument
        elif (other.dt is None and self.dt is not None) \
                or (self.dt == other.dt):
            dt = self.dt        # use dt from first argument
        else:
            raise ValueError("Systems have different sampling times")

        num1 = self.num[0][0]
        den1 = self.den[0][0]
        num2 = other.num[0][0]
        den2 = other.den[0][0]

        num = polymul(num1, den2)
        den = polyadd(polymul(den2, den1), -sign * polymul(num2, num1))

        return TransferFunction(num, den, dt)

        # For MIMO or SISO systems, the analytic expression is
        #     self / (1 - sign * other * self)
        # But this does not work correctly because the state size will be too
        # large.

    def minreal(self, tol=None):
        """Remove cancelling pole/zero pairs from a transfer function"""
        # based on octave minreal

        # default accuracy
        from sys import float_info
        sqrt_eps = sqrt(float_info.epsilon)

        # pre-allocate arrays
        num = [[[] for j in range(self.inputs)] for i in range(self.outputs)]
        den = [[[] for j in range(self.inputs)] for i in range(self.outputs)]

        for i in range(self.outputs):
            for j in range(self.inputs):

                # split up in zeros, poles and gain
                newzeros = []
                zeros = roots(self.num[i][j])
                poles = roots(self.den[i][j])
                gain = self.num[i][j][0] / self.den[i][j][0]

                # check all zeros
                for z in zeros:
                    t = tol or \
                        1000 * max(float_info.epsilon, abs(z) * sqrt_eps)
                    idx = where(abs(z - poles) < t)[0]
                    if len(idx):
                        # cancel this zero against one of the poles
                        poles = delete(poles, idx[0])
                    else:
                        # keep this zero
                        newzeros.append(z)

                # poly([]) returns a scalar, but we always want a 1d array
                num[i][j] = np.atleast_1d(gain * real(poly(newzeros)))
                den[i][j] = np.atleast_1d(real(poly(poles)))

        # end result
        return TransferFunction(num, den)

    def returnScipySignalLTI(self):
        """Return a list of a list of scipy.signal.lti objects.

        For instance,

        >>> out = tfobject.returnScipySignalLTI()
        >>> out[3][5]

        is a signal.scipy.lti object corresponding to the
        transfer function from the 6th input to the 4th output.

        """

        # TODO: implement for discrete time systems
        if (self.dt != 0 and self.dt is not None):
            raise NotImplementedError("Function not \
                    implemented in discrete time")

        # Preallocate the output.
        out = [[[] for j in range(self.inputs)] for i in range(self.outputs)]

        for i in range(self.outputs):
            for j in range(self.inputs):
                out[i][j] = lti(self.num[i][j], self.den[i][j])

        return out

    def _common_den(self, imag_tol=None):
        """
        Compute MIMO common denominator; return it and an adjusted numerator.

        This function computes the single denominator containing all
        the poles of sys.den, and reports it as the array d.  The
        output numerator array n is modified to use the common
        denominator; the coefficient arrays are also padded with zeros
        to be the same size as d.  n is an sys.outputs by sys.inputs
        by len(d) array.

        Parameters
        ----------
        imag_tol: float
            Threshold for the imaginary part of a root to use in detecting
            complex poles

        Returns
        -------
        num: array
            Multi-dimensional array of numerator coefficients. num[i][j]
            gives the numerator coefficient array for the ith input and jth
            output

        den: array
            Array of coefficients for common denominator polynomial

        Examples
        --------
        >>> n, d = sys._common_den()

        """

        # Machine precision for floats.
        eps = finfo(float).eps

        # Decide on the tolerance to use in deciding of a pole is complex
        if (imag_tol is None):
            imag_tol = 1e-8     # TODO: figure out the right number to use

        # A sorted list to keep track of cumulative poles found as we scan
        # self.den.
        poles = []

        # A 3-D list to keep track of common denominator poles not present in
        # the self.den[i][j].
        missingpoles = [[[] for j in range(self.inputs)]
                        for i in range(self.outputs)]

        for i in range(self.outputs):
            for j in range(self.inputs):
                # A sorted array of the poles of this SISO denominator.
                currentpoles = sort(roots(self.den[i][j]))

                cp_ind = 0  # Index in currentpoles.
                p_ind = 0  # Index in poles.

                # Crawl along the list of current poles and the list of
                # cumulative poles, until one of them reaches the end.  Keep in
                # mind that both lists are always sorted.
                while cp_ind < len(currentpoles) and p_ind < len(poles):
                    if abs(currentpoles[cp_ind] - poles[p_ind]) < (10 * eps):
                        # If the current element of both
                        # lists match, then we're
                        # good.  Move to the next pair of elements.
                        cp_ind += 1
                    elif currentpoles[cp_ind] < poles[p_ind]:
                        # We found a pole in this transfer function that's not
                        # in the list of cumulative poles.  Add it to the list.
                        poles.insert(p_ind, currentpoles[cp_ind])
                        # Now mark this pole as "missing" in all previous
                        # denominators.
                        for k in range(i):
                            for m in range(self.inputs):
                                # All previous rows.
                                missingpoles[k][m].append(currentpoles[cp_ind])
                        for m in range(j):
                            # This row only.
                            missingpoles[i][m].append(currentpoles[cp_ind])
                        cp_ind += 1
                    else:
                        # There is a pole in the cumulative list of poles that
                        # is not in our transfer function denominator.  Mark
                        # this pole as "missing", and do not increment cp_ind.
                        missingpoles[i][j].append(poles[p_ind])
                    p_ind += 1

                if cp_ind == len(currentpoles) and p_ind < len(poles):
                    # If we finished scanning currentpoles first, then all the
                    # remaining cumulative poles are missing poles.
                    missingpoles[i][j].extend(poles[p_ind:])
                elif cp_ind < len(currentpoles) and p_ind == len(poles):
                    # If we finished scanning the cumulative poles first, then
                    # all the reamining currentpoles need to be added to poles.
                    poles.extend(currentpoles[cp_ind:])
                    # Now mark these poles as "missing" in previous
                    # denominators.
                    for k in range(i):
                        for m in range(self.inputs):
                            # All previous rows.
                            missingpoles[k][m].extend(currentpoles[cp_ind:])
                    for m in range(j):
                        # This row only.
                        missingpoles[i][m].extend(currentpoles[cp_ind:])

        # Construct the common denominator.
        den = 1.
        n = 0
        while n < len(poles):
            if abs(poles[n].imag) > 10 * eps:
                # To prevent buildup of imaginary part error, handle complex
                # pole pairs together.
                #
                # Because we might have repeated real parts of poles
                # and the fact that we are using lexigraphical
                # ordering, we can't just combine adjacent poles.
                # Instead, we have to figure out the multiplicity
                # first, then multiple the pairs from the outside in.

                # Figure out the multiplicity
                m = 1          # multiplicity count
                while (n+m < len(poles) and
                       poles[n].real == poles[n+m].real and
                       poles[n].imag * poles[n+m].imag > 0):
                    m += 1

                # Multiple pairs from the outside in
                for i in range(m):
                    quad = polymul([1., -poles[n]], [1., -poles[n+2*(m-i)-1]])
                    assert all(quad.imag < 10 * eps), \
                        "Quadratic has a nontrivial imaginary part: %g" \
                        % quad.imag.max()

                    den = polymul(den, quad.real)
                    n += 1      # move to next pair
                n += m          # skip past conjugate pairs
            else:
                den = polymul(den, [1., -poles[n].real])
                n += 1

        # Modify the numerators so that they each take the common denominator.
        num = deepcopy(self.num)
        if isinstance(den, float):
            den = array([den])

        for i in range(self.outputs):
            for j in range(self.inputs):
                # The common denominator has leading coefficient 1.  Scale out
                # the existing denominator's leading coefficient.
                assert self.den[i][j][0], "The i = %i, j = %i denominator has \
a zero leading coefficient." % (i, j)
                num[i][j] = num[i][j] / self.den[i][j][0]

                # Multiply in the missing poles.
                for p in missingpoles[i][j]:
                    num[i][j] = polymul(num[i][j], [1., -p])

        # Pad all numerator polynomials with zeros so that the numerator arrays
        # are the same size as the denominator.
        for i in range(self.outputs):
            for j in range(self.inputs):
                pad = len(den) - len(num[i][j])
                if (pad > 0):
                    num[i][j] = insert(
                        num[i][j], zeros(pad, dtype=int),
                        zeros(pad))

        # Finally, convert the numerator to a 3-D array.
        num = array(num)
        # Remove trivial imaginary parts.
        # Check for nontrivial imaginary parts.
        if any(abs(num.imag) > sqrt(eps)):
            print ("Warning: The numerator has a nontrivial imaginary part: %g"
                   % abs(num.imag).max())
        num = num.real

        return num, den

    def sample(self, Ts, method='zoh', alpha=None):
        """Convert a continuous-time system to discrete time

        Creates a discrete-time system from a continuous-time system by
        sampling.  Multiple methods of conversion are supported.

        Parameters
        ----------
        Ts : float
            Sampling period
        method :  {"gbt", "bilinear", "euler", "backward_diff", "zoh", "matched"}
            Which method to use:

               * gbt: generalized bilinear transformation
               * bilinear: Tustin's approximation ("gbt" with alpha=0.5)
               * euler: Euler (or forward differencing) method ("gbt" with alpha=0)
               * backward_diff: Backwards differencing ("gbt" with alpha=1.0)
               * zoh: zero-order hold (default)

        alpha : float within [0, 1]
            The generalized bilinear transformation weighting parameter, which
            should only be specified with method="gbt", and is ignored otherwise

        Returns
        -------
        sysd : StateSpace system
            Discrete time system, with sampling rate Ts

        Notes
        -----
        1. Available only for SISO systems

        2. Uses the command `cont2discrete` from `scipy.signal`

        Examples
        --------
        >>> sys = TransferFunction(1, [1,1])
        >>> sysd = sys.sample(0.5, method='bilinear')

        """
        if not self.isctime():
            raise ValueError("System must be continuous time system")
        if not self.issiso():
            raise NotImplementedError("MIMO implementation not available")
        if method == "matched":
            return _c2dmatched(self, Ts)
        sys = (self.num[0][0], self.den[0][0])
        numd, dend, dt = cont2discrete(sys, Ts, method, alpha)
        return TransferFunction(numd[0,:], dend, dt)

    def dcgain(self):
        """Return the zero-frequency (or DC) gain

        For a continous-time transfer function G(s), the DC gain is G(0)
        For a discrete-time transfer function G(z), the DC gain is G(1)

        Returns
        -------
        gain : ndarray
            The zero-frequency gain
        """
        if self.isctime():
            return self._dcgain_cont()
        else:
            return self(1)

    def _dcgain_cont(self):
        """_dcgain_cont() -> DC gain as matrix or scalar

        Special cased evaluation at 0 for continuous-time systems"""
        gain = np.empty((self.outputs, self.inputs), dtype=float)
        for i in range(self.outputs):
            for j in range(self.inputs):
                num = self.num[i][j][-1]
                den = self.den[i][j][-1]
                if den:
                    gain[i][j] = num / den
                else:
                    if num:
                        # numerator nonzero: infinite gain
                        gain[i][j] = np.inf
                    else:
                        # numerator is zero too: give up
                        gain[i][j] = np.nan
        return np.squeeze(gain)

# c2d function contributed by Benjamin White, Oct 2012
def _c2dmatched(sysC, Ts):
    # Pole-zero match method of continuous to discrete time conversion
    szeros, spoles, sgain = tf2zpk(sysC.num[0][0], sysC.den[0][0])
    zzeros = [0] * len(szeros)
    zpoles = [0] * len(spoles)
    pregainnum = [0] * len(szeros)
    pregainden = [0] * len(spoles)
    for idx, s in enumerate(szeros):
        sTs = s*Ts
        z = exp(sTs)
        zzeros[idx] = z
        pregainnum[idx] = 1-z
    for idx, s in enumerate(spoles):
        sTs = s*Ts
        z = exp(sTs)
        zpoles[idx] = z
        pregainden[idx] = 1-z
    zgain = np.multiply.reduce(pregainnum)/np.multiply.reduce(pregainden)
    gain = sgain/zgain
    sysDnum, sysDden = zpk2tf(zzeros, zpoles, gain)
    return TransferFunction(sysDnum, sysDden, Ts)

# Utility function to convert a transfer function polynomial to a string
# Borrowed from poly1d library
def _tfpolyToString(coeffs, var='s'):
    """Convert a transfer function polynomial to a string"""

    thestr = "0"

    # Compute the number of coefficients
    N = len(coeffs)-1

    for k in range(len(coeffs)):
        coefstr = '%.4g' % abs(coeffs[k])
        if coefstr[-4:] == '0000':
            coefstr = coefstr[:-5]
        power = (N-k)
        if power == 0:
            if coefstr != '0':
                newstr = '%s' % (coefstr,)
            else:
                if k == 0:
                    newstr = '0'
                else:
                    newstr = ''
        elif power == 1:
            if coefstr == '0':
                newstr = ''
            elif coefstr == '1':
                newstr = var
            else:
                newstr = '%s %s' % (coefstr, var)
        else:
            if coefstr == '0':
                newstr = ''
            elif coefstr == '1':
                newstr = '%s^%d' % (var, power,)
            else:
                newstr = '%s %s^%d' % (coefstr, var, power)

        if k > 0:
            if newstr != '':
                if coeffs[k] < 0:
                    thestr = "%s - %s" % (thestr, newstr)
                else:
                    thestr = "%s + %s" % (thestr, newstr)
        elif (k == 0) and (newstr != '') and (coeffs[k] < 0):
            thestr = "-%s" % (newstr,)
        else:
            thestr = newstr
    return thestr


def _addSISO(num1, den1, num2, den2):
    """Return num/den = num1/den1 + num2/den2.

    Each numerator and denominator is a list of polynomial coefficients.

    """

    num = polyadd(polymul(num1, den2), polymul(num2, den1))
    den = polymul(den1, den2)

    return num, den


def _convertToTransferFunction(sys, **kw):
    """Convert a system to transfer function form (if needed).

    If sys is already a transfer function, then it is returned.  If sys is a
    state space object, then it is converted to a transfer function and
    returned.  If sys is a scalar, then the number of inputs and outputs can be
    specified manually, as in:

    >>> sys = _convertToTransferFunction(3.) # Assumes inputs = outputs = 1
    >>> sys = _convertToTransferFunction(1., inputs=3, outputs=2)

    In the latter example, sys's matrix transfer function is [[1., 1., 1.]
                                                              [1., 1., 1.]].

    If sys is an array-like type, then it is converted to a constant-gain
    transfer function.

    >>> sys = _convertToTransferFunction([[1. 0.], [2. 3.]])

    In this example, the numerator matrix will be
       [[[1.0], [0.0]], [[2.0], [3.0]]]
    and the denominator matrix [[[1.0], [1.0]], [[1.0], [1.0]]]

    """
    from .statesp import StateSpace

    if isinstance(sys, TransferFunction):
        if len(kw):
            raise TypeError("If sys is a TransferFunction, " +
                            "_convertToTransferFunction cannot take keywords.")

        return sys
    elif isinstance(sys, StateSpace):
        
        if 0==sys.states:
            # Slycot doesn't like static SS->TF conversion, so handle
            # it first.  Can't join this with the no-Slycot branch,
            # since that doesn't handle general MIMO systems
            num = [[[sys.D[i,j]] for j in range(sys.inputs)] for i in range(sys.outputs)]
            den = [[[1.] for j in range(sys.inputs)] for i in range(sys.outputs)]
        else:
            try:
                from slycot import tb04ad
                if len(kw):
                    raise TypeError(
                        "If sys is a StateSpace, " +
                        "_convertToTransferFunction cannot take keywords.")

                # Use Slycot to make the transformation
                # Make sure to convert system matrices to numpy arrays
                tfout = tb04ad(sys.states, sys.inputs, sys.outputs, array(sys.A),
                               array(sys.B), array(sys.C), array(sys.D), tol1=0.0)

                # Preallocate outputs.
                num = [[[] for j in range(sys.inputs)] for i in range(sys.outputs)]
                den = [[[] for j in range(sys.inputs)] for i in range(sys.outputs)]

                for i in range(sys.outputs):
                    for j in range(sys.inputs):
                        num[i][j] = list(tfout[6][i, j, :])
                        # Each transfer function matrix row
                        # has a common denominator.
                        den[i][j] = list(tfout[5][i, :])

            except ImportError:
                # If slycot is not available, use signal.lti (SISO only)
                if (sys.inputs != 1 or sys.outputs != 1):
                    raise TypeError("No support for MIMO without slycot")

                # Do the conversion using sp.signal.ss2tf
                # Note that this returns a 2D array for the numerator
                num, den = sp.signal.ss2tf(sys.A, sys.B, sys.C, sys.D)
                num = squeeze(num) # Convert to 1D array
                den = squeeze(den) # Probably not needed

        return TransferFunction(num, den, sys.dt)

    elif isinstance(sys, (int, float, complex, np.number)):
        if "inputs" in kw:
            inputs = kw["inputs"]
        else:
            inputs = 1
        if "outputs" in kw:
            outputs = kw["outputs"]
        else:
            outputs = 1

        num = [[[sys] for j in range(inputs)] for i in range(outputs)]
        den = [[[1] for j in range(inputs)] for i in range(outputs)]

        return TransferFunction(num, den)

    # If this is array-like, try to create a constant feedthrough
    try:
        D = array(sys)
        outputs, inputs = D.shape
        num = [[[D[i, j]] for j in range(inputs)] for i in range(outputs)]
        den = [[[1] for j in range(inputs)] for i in range(outputs)]
        return TransferFunction(num, den)
    except Exception as e:
        print("Failure to assume argument is matrix-like in"
              " _convertToTransferFunction, result %s" % e)

    raise TypeError("Can't convert given type to TransferFunction system.")


def tf(*args):
    """tf(num, den[, dt])

    Create a transfer function system. Can create MIMO systems.

    The function accepts either 1, 2, or 3 parameters:

    ``tf(sys)``
        Convert a linear system into transfer function form. Always creates
        a new system, even if sys is already a TransferFunction object.

    ``tf(num, den)``
        Create a transfer function system from its numerator and denominator
        polynomial coefficients.

        If `num` and `den` are 1D array_like objects, the function creates a
        SISO system.

        To create a MIMO system, `num` and `den` need to be 2D nested lists
        of array_like objects. (A 3 dimensional data structure in total.)
        (For details see note below.)

    ``tf(num, den, dt)``
        Create a discrete time transfer function system; dt can either be a
        positive number indicating the sampling time or 'True' if no
        specific timebase is given.

    Parameters
    ----------
    sys: LTI (StateSpace or TransferFunction)
        A linear system
    num: array_like, or list of list of array_like
        Polynomial coefficients of the numerator
    den: array_like, or list of list of array_like
        Polynomial coefficients of the denominator

    Returns
    -------
    out: :class:`TransferFunction`
        The new linear system

    Raises
    ------
    ValueError
        if `num` and `den` have invalid or unequal dimensions
    TypeError
        if `num` or `den` are of incorrect type

    See Also
    --------
    TransferFunction
    ss
    ss2tf
    tf2ss

    Notes
    --------

    ``num[i][j]`` contains the polynomial coefficients of the numerator
    for the transfer function from the (j+1)st input to the (i+1)st output.
    ``den[i][j]`` works the same way.

    The list ``[2, 3, 4]`` denotes the polynomial :math:`2s^2 + 3s + 4`.

    Examples
    --------
    >>> # Create a MIMO transfer function object
    >>> # The transfer function from the 2nd input to the 1st output is
    >>> # (3s + 4) / (6s^2 + 5s + 4).
    >>> num = [[[1., 2.], [3., 4.]], [[5., 6.], [7., 8.]]]
    >>> den = [[[9., 8., 7.], [6., 5., 4.]], [[3., 2., 1.], [-1., -2., -3.]]]
    >>> sys1 = tf(num, den)

    >>> # Convert a StateSpace to a TransferFunction object.
    >>> sys_ss = ss("1. -2; 3. -4", "5.; 7", "6. 8", "9.")
    >>> sys2 = tf(sys1)

    """

    if len(args) == 2 or len(args) == 3:
       return TransferFunction(*args)
    elif len(args) == 1:
        from .statesp import StateSpace
        sys = args[0]
        if isinstance(sys, StateSpace):
            return ss2tf(sys)
        elif isinstance(sys, TransferFunction):
            return deepcopy(sys)
        else:
            raise TypeError("tf(sys): sys must be a StateSpace or \
TransferFunction object.  It is %s." % type(sys))
    else:
        raise ValueError("Needs 1 or 2 arguments; received %i." % len(args))

def ss2tf(*args):
    """ss2tf(sys)

    Transform a state space system to a transfer function.

    The function accepts either 1 or 4 parameters:

    ``ss2tf(sys)``
        Convert a linear system into space system form. Always creates a
        new system, even if sys is already a StateSpace object.

    ``ss2tf(A, B, C, D)``
        Create a state space system from the matrices of its state and
        output equations.

        For details see: :func:`ss`

    Parameters
    ----------
    sys: StateSpace
        A linear system
    A: array_like or string
        System matrix
    B: array_like or string
        Control matrix
    C: array_like or string
        Output matrix
    D: array_like or string
        Feedthrough matrix

    Returns
    -------
    out: TransferFunction
        New linear system in transfer function form

    Raises
    ------
    ValueError
        if matrix sizes are not self-consistent, or if an invalid number of
        arguments is passed in
    TypeError
        if `sys` is not a StateSpace object

    See Also
    --------
    tf
    ss
    tf2ss

    Examples
    --------
    >>> A = [[1., -2], [3, -4]]
    >>> B = [[5.], [7]]
    >>> C = [[6., 8]]
    >>> D = [[9.]]
    >>> sys1 = ss2tf(A, B, C, D)

    >>> sys_ss = ss(A, B, C, D)
    >>> sys2 = ss2tf(sys_ss)

    """

    from .statesp import StateSpace
    if len(args) == 4 or len(args) == 5:
        # Assume we were given the A, B, C, D matrix and (optional) dt
        return _convertToTransferFunction(StateSpace(*args))

    elif len(args) == 1:
        sys = args[0]
        if isinstance(sys, StateSpace):
            return _convertToTransferFunction(sys)
        else:
            raise TypeError("ss2tf(sys): sys must be a StateSpace object.  It \
is %s." % type(sys))
    else:
        raise ValueError("Needs 1 or 4 arguments; received %i." % len(args))

def tfdata(sys):
    '''
    Return transfer function data objects for a system

    Parameters
    ----------
    sys: LTI (StateSpace, or TransferFunction)
        LTI system whose data will be returned

    Returns
    -------
    (num, den): numerator and denominator arrays
        Transfer function coefficients (SISO only)
    '''
    tf = _convertToTransferFunction(sys)

    return (tf.num, tf.den)

def _cleanPart(data):
    '''
    Return a valid, cleaned up numerator or denominator 
    for the TransferFunction class.
    
    Parameters
    ----------
    data: numerator or denominator of a transfer function.
    
    Returns
    -------
    data: list of lists of ndarrays, with int converted to float
    '''
    valid_types = (int, float, complex, np.number)
    valid_collection = (list, tuple, ndarray)

    if (isinstance(data, valid_types) or
        (isinstance(data, ndarray) and data.ndim == 0)):
        # Data is a scalar (including 0d ndarray)
        data = [[array([data])]]
    elif (isinstance(data, valid_collection) and
            all([isinstance(d, valid_types) for d in data])):
        data = [[array(data)]]
    elif (isinstance(data, (list, tuple)) and
          isinstance(data[0], (list, tuple)) and
              (isinstance(data[0][0], valid_collection) and 
               all([isinstance(d, valid_types) for d in data[0][0]]))):
        data = list(data)
        for j in range(len(data)):
            data[j] = list(data[j])
            for k in range(len(data[j])):
                data[j][k] = array(data[j][k])
    else:
        # If the user passed in anything else, then it's unclear what
        # the meaning is.
        raise TypeError("The numerator and denominator inputs must be \
scalars or vectors (for\nSISO), or lists of lists of vectors (for SISO or \
MIMO).")

    # Check for coefficients that are ints and convert to floats
    for i in range(len(data)):
        for j in range(len(data[i])):
            for k in range(len(data[i][j])):
                if (isinstance(data[i][j][k], (int, np.int))):
                    data[i][j][k] = float(data[i][j][k])
                
    return data
    <|MERGE_RESOLUTION|>--- conflicted
+++ resolved
@@ -86,7 +86,6 @@
     non-zero value, then it must match whenever two transfer functions are
     combined.  If 'dt' is set to True, the system will be treated as a
     discrete time system with unspecified sampling time.
-
     """
 
     def __init__(self, *args):
@@ -97,15 +96,10 @@
         The default constructor is TransferFunction(num, den), where num and
         den are lists of lists of arrays containing polynomial coefficients.
         To create a discrete time transfer funtion, use TransferFunction(num,
-<<<<<<< HEAD
         den, dt) where 'dt' is the sampling time (or True for unspecified
         sampling time).  To call the copy constructor, call
         TransferFunction(sys), where sys is a TransferFunction object
         (continuous or discrete).
-=======
-        den, dt).  To call the copy constructor, call TransferFunction(sys),
-        where sys is a TransferFunction object (continuous or discrete).
->>>>>>> a5094e2b
 
         """
         args = deepcopy(args)
